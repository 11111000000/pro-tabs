;;;  pro-tabs.el --- Simple & reusable tabs for Emacs -*-lexical-binding:t-*-
;;
;;  Author: Peter Kosov  ·  https://github.com/11111000000/pro-tabs
;;  Version: 2.0  (reborn in the spirit of Dao)
;;  Package-Requires: ((emacs "27.1") (all-the-icons "5.0.0"))
;;  Keywords: convenience, tabs, ui
;;
;;  “Пустота полезна, именно ею пользуемся.”           — 道德经, 11

;;; Commentary:

;;  pro-tabs 2.0 предоставляет единообразное, минималистичное и
;;  переиспользуемое оформление tab-bar и tab-line.  Весь рендеринг
;;  сосредоточен в чистых функциях, a side-effects живут только в
;;  =pro-tabs-mode'.
;;
;;  Главное новшество:
;;    • два глобальных фейса  =pro-tabs-active-face'   и
;;                             =pro-tabs-inactive-face'
;;      на которые *наследуются* все штатные лица tab-bar / tab-line.
;;    • единый генератор волны  =pro-tabs--wave'  (direction 'left / 'right).
;;    • единая функция форматирования    =pro-tabs--format'
;;      с thin wrappers для tab-bar и tab-line.
;;
;;  Настройка:
;;      (require 'pro-tabs)
;;      (pro-tabs-mode 1)        ; включить
;;
;;  Всё остальное – через M-x customize-group RET pro-tabs RET.

;;; Code:

(require 'cl-lib)
(require 'tab-bar)
(require 'tab-line)
(require 'color)
(require 'cl-lib)                       ; cl-mapcar, cl-some, …
;; all-the-icons теперь опционален
(ignore-errors (require 'all-the-icons nil t))

;; -------------------------------------------------------------------
;; Customisation
;; -------------------------------------------------------------------
(defgroup pro-tabs nil "Unified, beautiful tab-bar / tab-line."
  :group 'convenience :prefix "pro-tabs-")

(defface pro-tabs-active-tab
  `((t :inherit tab-bar-tab-inactive
       :background ,(face-attribute 'default :background nil 'default)))
  "Face for active tab in pro-tabs tab-bar, matches frame background."
  :group 'pro-tabs)

(defcustom pro-tabs-enable-icons t
  "Show icons in tabs when non-nil."  :type 'boolean :group 'pro-tabs)

(defcustom pro-tabs-max-name-length 20
  "Trim buffer / tab names to this length (ellipsis afterwards)."
  :type 'integer :group 'pro-tabs)

(defcustom pro-tabs-tab-bar-height 25
  "Height in px used for wave on tab-bar."  :type 'integer :group 'pro-tabs)

(defcustom pro-tabs-tab-line-height 18
  "Height in px used for wave on tab-line." :type 'integer :group 'pro-tabs)

(defcustom pro-tabs-setup-keybindings t
  "When non-nil, pro-tabs will install its default keybindings (s-0…s-9)
for quick tab selection.  Set to nil before loading `pro-tabs' if you
prefer to manage those bindings yourself or if they conflict with
existing ones."
  :type 'boolean
  :group 'pro-tabs)

<<<<<<< HEAD
(defcustom pro-tabs-tab-line-height 20
  "Height (in pixels) for pro-tabs tab-line formatting."
  :type 'integer
=======
;; -------------------------------------------------------------------
;; Icon provider abstraction
;; -------------------------------------------------------------------
(defcustom pro-tabs-icon-functions nil
  "Hook of providers returning an icon string.

Each function gets (BUFFER-OR-MODE BACKEND) and must return either
a propertized string (icon) или nil.  Провайдеры вызываются по
порядку; первый ненулевой результат используется.

Пользователь может добавить свои функции:
    (add-hook 'pro-tabs-icon-functions #'my-provider)

По умолчанию, если установлен `all-the-icons', подключается
встроенный провайдер `pro-tabs--icon-provider-all-the-icons', а в
конце списка добавляется простой fallback."
  :type 'hook
>>>>>>> 1cd8ab44
  :group 'pro-tabs)

(defun pro-tabs--icon-provider-all-the-icons (buffer-or-mode backend)
  "Провайдер иконок на базе `all-the-icons' (если доступен)."
  (when (featurep 'all-the-icons)
    (let* ((mode (cond
                  ((bufferp buffer-or-mode)
                   (buffer-local-value 'major-mode buffer-or-mode))
                  ((symbolp buffer-or-mode) buffer-or-mode)))
           (term-modes '(term-mode vterm-mode eshell-mode shell-mode))
           (face (if (and (bufferp buffer-or-mode)
                          (eq buffer-or-mode (window-buffer)))
                     (if (eq backend 'tab-bar)
                         'tab-bar-tab
                       'tab-line-tab-current)
                   (if (eq backend 'tab-bar)
                       'tab-bar-tab-inactive
                     'tab-line-tab-inactive)))
           (icon
            (cond
             ((and (bufferp buffer-or-mode)
                   (string-match-p "Tor Browser\\|tor browser" (buffer-name buffer-or-mode)))
              (ignore-errors (all-the-icons-faicon "user-secret" :v-adjust 0 :height 0.75)))
             ((and (bufferp buffer-or-mode)
                   (string-match-p "Firefox\\|firefox" (buffer-name buffer-or-mode)))
              (ignore-errors (all-the-icons-faicon "firefox" :v-adjust 0 :height 0.75)))
             ((and (bufferp buffer-or-mode)
                   (string-match-p "Google-chrome" (buffer-name buffer-or-mode)))
              (ignore-errors (all-the-icons-faicon "chrome" :v-adjust 0 :height 0.75)))
             ((memq mode term-modes)
              (ignore-errors (all-the-icons-alltheicon "terminal" :height 0.75)))
             ((eq mode 'dired-mode)
              (ignore-errors (all-the-icons-octicon "file-directory" :v-adjust 0.0 :height 0.75)))
             ((eq mode 'org-mode)
              (ignore-errors (all-the-icons-fileicon "org" :v-adjust 0.05 :height 0.75)))
             ((eq mode 'Info-mode)
              (ignore-errors (all-the-icons-octicon "book" :height 0.75)))
             ((memq mode '(help-mode helpful-mode apropos-mode))
              (ignore-errors (all-the-icons-material "help" :height 0.75)))
             ((eq mode 'exwm-mode)
              (ignore-errors (all-the-icons-faicon "windows" :v-adjust -0.12 :height 0.75)))
             (t
              (let* ((maybe (all-the-icons-icon-for-mode mode :height 0.75))
                     (fallback (or (ignore-errors (all-the-icons-octicon "file" :height 0.75))
                                   (ignore-errors (all-the-icons-octicon "file-text" :height 0.75))
                                   "•")))
                (if (stringp maybe)
                    maybe
                  fallback))))))
      (when (stringp icon)
        icon))))

;; Простейший fallback-провайдер (unicodes/emoji)
(defun pro-tabs--icon-provider-fallback (_buffer-or-mode backend)
  "Всегда возвращает неброский bullet, если другие провайдеры не сработали."
  (let ((icon "•"))
    ;; Обеспечим тот же размер и центрирование что и у 'all-the-icons'
    (propertize icon
                'face (if (eq backend 'tab-bar) 'tab-bar-tab-inactive 'tab-line-tab-inactive)
                'ascent 'center
                'height 0.75)))

;; Регистрация встроенных провайдеров
(add-hook 'pro-tabs-icon-functions #'pro-tabs--icon-provider-all-the-icons)
(add-hook 'pro-tabs-icon-functions #'pro-tabs--icon-provider-fallback t) ; t ⇒ добавить в конец

;; -------------------------------------------------------------------
;; Pure helpers
;; -------------------------------------------------------------------

(defun pro-tabs--safe-face-background (face)
  "Return the background color of FACE or \"None\" if unavailable."
  (let ((color (and (symbolp face) (facep face) (face-background face nil t))))
    (if (and color (not (equal color ""))) color "None")))

(defun pro-tabs--safe-interpolated-color (face1 face2)
  "Return the blended color between FACE1 and FACE2, as #RRGGBB or \"None\"."
  (let* ((c1 (pro-tabs--safe-face-background face1))
         (c2 (pro-tabs--safe-face-background face2)))
    (condition-case nil
        (if (and (not (equal c1 "None"))
                 (not (equal c2 "None")))
            (apply 'color-rgb-to-hex
                   (cl-mapcar (lambda (a b) (/ (+ a b) 2))
                              (color-name-to-rgb c1)
                              (color-name-to-rgb c2)))
          "None")
      (error "None"))))


;; -------------------------------------------------------------------
;; Global faces (single source of truth)
;; -------------------------------------------------------------------
(defface pro-tabs-active-face
  `((t (:inherit pro-tabs-face :background ,(pro-tabs--safe-face-background 'default))))
  "Face for active pro tab."
  :group 'pro-tabs)

(defface pro-tabs-inactive-face
  ;; Цвет будет переустанавливаться динамически
  '((t :background "grey30"))
  "Face for inactive tab (both tab-bar and tab-line): a bit lighter than the darkest possible tab-bar color." :group 'pro-tabs)

(defface pro-tabs-face
  '((t :background "grey20" ))
  "Face for tab-line background (the empty track behind tabs)."  :group 'pro-tabs)

(defun pro-tabs--inherit-builtins ()
  "Make built-in tab-bar / tab-line faces inherit from unified pro-tabs faces.
This simple mapping keeps the active / inactive distinction without
calculating any colours or backgrounds."
  (dolist (spec '((tab-bar-tab           . pro-tabs-active-face)
                  (tab-bar-tab-inactive  . pro-tabs-inactive-face)
                  (tab-bar               . pro-tabs-face)
                  (tab-line-tab          . pro-tabs-active-face)
                  (tab-line-tab-current  . pro-tabs-active-face)
                  (tab-line-tab-inactive . pro-tabs-inactive-face)
                  (tab-line              . pro-tabs-face)))
    (when (facep (car spec))
      (set-face-attribute (car spec) nil
                          :inherit (cdr spec)
                          :box nil
                          :background 'unspecified
                          :foreground 'unspecified))))

;; Применить unified faces для tab-bar и tab-line — сразу после объявления лиц
(pro-tabs--inherit-builtins)


;; -------------------------------------------------------------------
;; Helper: keep tab-bar visible on every frame -----------------------
;; -------------------------------------------------------------------
(defun pro-tabs--enable-tab-bar-on-frame (frame &rest _ignore)
  "Enable `tab-bar-mode' on newly created FRAME."
  (with-selected-frame frame
    (tab-bar-mode 1)))

(defun pro-tabs--wave-left (face1 face2 &optional height)
  "Return left wave XPM separator (pure function, FOR TAB-BAR)."
  (let* ((height (or height (frame-char-height)))
         (template [  "21111111111"
                      "00111111111"
                      "00011111111"
                      "00021111111"
                      "00001111111"
                      "00002111111"
                      "00000111111"
                      "00000111111"
                      "00000211111"
                      "00000021111"
                      "00000001111"
                      "00000001111"
                      "00000002111"
                      "00000000111"
                      "00000000211"
                      "00000000002"])
         (lines nil))
    (dotimes (i height)
      (push (aref template (floor (* i (/ (float (length template)) height)))) lines))
    (let ((img (create-image
                (concat
                 "/* XPM */\nstatic char * wave_left_xpm[] = {\n"
                 (format "\"11 %d 3 1\", " height)
                 "\"0 c " (pro-tabs--safe-face-background face2)
                 "\", \"1 c " (pro-tabs--safe-face-background face1)
                 "\", \"2 c " (pro-tabs--safe-interpolated-color face2 face1)
                 "\",\n"
                 (mapconcat (lambda (l) (format "\"%s\"," l)) (nreverse lines) "\n")
                 "\"};\n")
                'xpm t :ascent 'center)))
      (list 'image :type 'xpm :data (plist-get (cdr img) :data) :ascent 'center :face face2))))

(defun pro-tabs--wave-right (face1 face2 &optional height)
  "Return right wave XPM separator (mirror of left, FOR TAB-BAR)."
  (let* ((height (or height (frame-char-height)))
         (template [  "21111111111"
                      "00111111111"
                      "00011111111"
                      "00021111111"
                      "00001111111"
                      "00002111111"
                      "00000111111"
                      "00000111111"
                      "00000211111"
                      "00000021111"
                      "00000001111"
                      "00000001111"
                      "00000002111"
                      "00000000111"
                      "00000000211"
                      "00000000002"])
         (lines nil))
    (dotimes (i height)
      (let* ((orig (aref template (floor (* i (/ (float (length template)) height)))))
             (mirrored (apply #'string (nreverse (string-to-list orig)))))
        (push mirrored lines)))
    (let ((img (create-image
                (concat
                 "/* XPM */\nstatic char * wave_right_xpm[] = {\n"
                 (format "\"11 %d 3 1\", " height)
                 "\"0 c " (pro-tabs--safe-face-background face1)
                 "\", \"1 c " (pro-tabs--safe-face-background face2)
                 "\", \"2 c " (pro-tabs--safe-interpolated-color face1 face2)
                 "\",\n"
                 (mapconcat (lambda (l) (format "\"%s\"," l)) (nreverse lines) "\n")
                 "\"};\n")
                'xpm t :ascent 'center)))
      (list 'image :type 'xpm :data (plist-get (cdr img) :data) :ascent 'center :face face1))))

<<<<<<< HEAD
(defun pro-tabs--replace-strings (replacements string)
  "Replace all keys from REPLACEMENTS alist in STRING with corresponding values.
Pure utility used for beautified tab-names."
  (seq-reduce
   (lambda (str pair)
     (string-replace
      (car pair)
      (cdr pair)
      str))
   replacements
   string))

(require 'all-the-icons) ;; for icon support

(defvar pro-tabs--old-tab-bar-new-button-show nil)
(defvar pro-tabs--old-tab-bar-close-button-show nil)
(defvar pro-tabs--old-tab-bar-separator nil)
(defvar pro-tabs--old-tab-bar-auto-width nil)
(defvar pro-tabs--old-s-keys nil)

;; --- Tab-bar/tab-line formatting functions (pure, public API) ---
;;
;; These are pure: they use only args or defcustoms, never setq etc.
;; They are designed for assignment to tab-bar-tab-name-format-function and tab-line-tab-name-function.

(defun pro-tabs--tab-icon (buffer-or-mode &optional context)
  "Return an icon suitable for BUFFER-OR-MODE.
If BUFFER-OR-MODE is a buffer, use its major-mode, else treat as major-mode symbol.
CONTEXT is a keyword: either 'tab-bar or 'tab-line to select icon height/v-adjust and font face.

- For terminal-like modes always use alltheicon-terminal with tweaked height.
- For browsers use specific icons.
- For all others: for tab-bar return all-the-icons-icon-for-mode as is;
  for tab-line add face to the string icon (not symbols)."
  (let* ((mode (cond
                ((bufferp buffer-or-mode)
                 (buffer-local-value 'major-mode buffer-or-mode))
                ((symbolp buffer-or-mode)
                 buffer-or-mode)
                (t nil)))
         (defaults (cond
                    ((eq context 'tab-bar)
                     (list :default (all-the-icons-octicon "browser" :height 1 :v-adjust 0.1)
                           :height 0.8
                           :firefox (all-the-icons-faicon "firefox" :height 1 :v-adjust 0)
                           :chrome (all-the-icons-faicon "chrome" :height 1 :v-adjust 0)
                           :terminal-height 0.9 :terminal-v-adj -0.06))
                    ((eq context 'tab-line)
                     (list :default (all-the-icons-octicon "browser" :height 0.85 :v-adjust -0.14)
                           :height 0.68
                           :firefox (all-the-icons-faicon "firefox" :height 0.85 :v-adjust -0.14)
                           :chrome (all-the-icons-faicon "chrome" :height 0.85 :v-adjust -0.14)
                           :terminal-height 0.7 :terminal-v-adj 0.05))
                    (t (list :default "" :height 0.8))))
         (term-modes '(term-mode vterm-mode eshell-mode shell-mode))
         (bufname (if (bufferp buffer-or-mode) (buffer-name buffer-or-mode) ""))
         (icon-firefox (plist-get defaults :firefox))
         (icon-chrome (plist-get defaults :chrome))
         (icon-default (plist-get defaults :default))
         (icon-height (plist-get defaults :height))
         (icon-term-h (plist-get defaults :terminal-height))
         (icon-term-v (plist-get defaults :terminal-v-adj)))
    (when pro-tabs-enable-icons
      (or
       ;; hard overrides by buffer name
       (and (string-match-p "Firefox-esr\\|firefox-default" bufname) icon-firefox)
       (and (string-match-p "Google-chrome" bufname) icon-chrome)
       ;; Terminal: ALWAYS our custom
       (and (memq mode term-modes)
            (all-the-icons-alltheicon "terminal"
                                      :height icon-term-h
                                      :v-adjust icon-term-v))
       ;; "Normal" case
       (let ((icon (all-the-icons-icon-for-mode mode :height icon-height)))
         (cond
          ;; unknown icon -- fallback
          ((symbolp icon) icon-default)
          ;; tab-bar — использовать нативно (тогда будет верно face, высота и фон)
          ((eq context 'tab-bar) icon)
          ;; tab-line — навесить face вкладки
          ((and (eq context 'tab-line) (stringp icon))
           (let ((face (if (eq buffer-or-mode (window-buffer))
                           'tab-line-tab-current
                         'tab-line-tab-inactive)))
             (propertize icon 'face face)))
          (t icon)))
       ))))

(defun pro-tabs-format-tab-bar (tab i)
  "Return formatted string for TAB (alist from Emacs). Used as `tab-bar-tab-name-format-function'.
Second arg I is the tab index (unused). Never mutates global state."
  (let* ((tab-height pro-tabs-tab-bar-height)
         (tab-name-length pro-tabs-max-tab-name-length)
         (current-tab? (eq (car tab) 'current-tab))
         (buffer-name (substring-no-properties (alist-get 'name tab)))
         (tab-face (if current-tab?
                       'pro-tabs-active-tab
                     'tab-bar-tab-inactive))
         (wave-right (propertize " " 'display
                                 (pro-tabs--wave-right
                                  tab-face
                                  'tab-bar
                                  (+ 1 tab-height))))
         (wave-left (propertize " " 'display
                                (pro-tabs--wave-left
                                 'tab-bar
                                 tab-face
                                 (+ 1 tab-height))))
         (shortened-name (pro-tabs--replace-strings
                          '(("Firefox-esr" . "")
                            ("firefox-default" . "")
                            ("Google-chrome" . ""))
                          buffer-name))
         (icon-tab (pro-tabs--tab-icon (get-buffer buffer-name) 'tab-bar))
         (final-tab-name (format "%s" (if (> (length shortened-name) tab-name-length)
                                          (concat
                                           (substring shortened-name 0 tab-name-length) "…")
                                        shortened-name)))
         (tab-text (concat
                    wave-right
                    " "
                    icon-tab
                    " "
                    final-tab-name
                    " "
                    wave-left)))
    (add-face-text-property 0 (length tab-text) tab-face t tab-text)
    tab-text))

;; Set these only from pro-tabs-mode, not on load!
=======
(defun pro-tabs--icon (buffer-or-mode backend)
  "Возвращает первую ненулевую иконку из `pro-tabs-icon-functions'."
  (when pro-tabs-enable-icons
    (cl-some (lambda (fn) (funcall fn buffer-or-mode backend))
             pro-tabs-icon-functions)))

(defun pro-tabs--shorten (str len)
  (if (> (length str) len)
      (concat (substring str 0 len) "…") str))

;; -------------------------------------------------------------------
;; Unified format
;; -------------------------------------------------------------------
(defun pro-tabs--format (backend item &optional _index)
  "Return formatted tab for BACKEND.
BACKEND ∈ {'tab-bar,'tab-line}.  ITEM is alist(tab) or buffer."
  (pcase backend
    ('tab-bar
     (let* ((current? (eq (car item) 'current-tab))
            (bufname  (substring-no-properties (alist-get 'name item)))
            (face     (if current? 'pro-tabs-active-face 'pro-tabs-inactive-face))
            (icon     (pro-tabs--icon (get-buffer bufname) 'tab-bar))
            (h        pro-tabs-tab-bar-height)
            (wave-r   (propertize " " 'display
                                  (pro-tabs--wave-right face 'tab-bar (+ 1 h))))
            (wave-l   (propertize " " 'display
                                  (pro-tabs--wave-left 'tab-bar face (+ 1 h))))
            (name     (pro-tabs--shorten bufname pro-tabs-max-name-length))
            (txt      (concat wave-r (or icon "") " " name wave-l)))
       (add-face-text-property 0 (length txt) face t txt) txt))

    (_                                  ; tab-line
     (let* ((buffer   item)
            (current? (eq buffer (window-buffer)))
            (face     (if current? 'pro-tabs-active-face 'pro-tabs-inactive-face))
            (h        pro-tabs-tab-line-height)
            (icon     (pro-tabs--icon buffer 'tab-line))
            (wave-r   (propertize " " 'display
                                  (pro-tabs--wave-right face 'tab-line (+ 1 h))))
            (wave-l   (propertize " " 'display
                                  (pro-tabs--wave-left 'tab-line face (+ 1 h))))
            (txt      (concat wave-r (or icon "") " " (buffer-name buffer) wave-l)))
       (add-face-text-property 0 (length txt) face t txt) txt))))

(defun pro-tabs-format-tab-bar (tab idx)
  "Wrapper for =tab-bar-tab-name-format-function'."
  (pro-tabs--format 'tab-bar tab idx))
>>>>>>> 1cd8ab44

(defun pro-tabs-format-tab-line (buffer &optional _buffers)
  "Wrapper for =tab-line-tab-name-function'."
  (pro-tabs--format 'tab-line buffer))

;; -------------------------------------------------------------------
;; Minor mode (side-effects live here)
;; -------------------------------------------------------------------
(defvar pro-tabs--saved-vars nil)      ; alist (sym . value)

<<<<<<< HEAD
(defun pro-tabs-format-tab-line (buffer &optional _buffers)
  "Return formatted display for BUFFER for use with `tab-line-tab-name-function`.
Shows a wave separator left/right, plus an icon (like pro-tabs-format-tab-bar). Pure function."
  (let* ((is-current (eq buffer (window-buffer)))
         (face-tab (if is-current
                       (list 'tab-line-tab-current :height 1.0 :weight 'normal)
                     'tab-line-tab-inactive))
         (bname (buffer-name buffer))
         (icon (pro-tabs--tab-icon buffer 'tab-line))
         (wave-right (propertize " " 'display (pro-tabs--wave-right nil 'tab-line (+ 1 pro-tabs-tab-line-height))))
         (wave-left (propertize " " 'display (pro-tabs--wave-left 'tab-line nil (+ 1 pro-tabs-tab-line-height))))
         (tab-text (concat wave-right " " icon " " bname " " wave-left)))
    (add-face-text-property 0 (length tab-text) face-tab t tab-text)
    tab-text))

;; Set this only from pro-tabs-mode, not on load!
=======
(defun pro-tabs--save (var)
  (push (cons var (symbol-value var)) pro-tabs--saved-vars))
>>>>>>> 1cd8ab44

(defun pro-tabs--restore ()
  (dolist (pair pro-tabs--saved-vars)
    (set (car pair) (cdr pair)))
  (setq pro-tabs--saved-vars nil))

;;; Keybindings for tab-line contextual cycling (C-<tab> / C-S-<tab>)
(defvar pro-tabs-tab-line-keys-mode-map
  (let ((map (make-sparse-keymap)))
    (define-key map (kbd "C-<tab>") #'tab-line-switch-to-next-tab)
    (define-key map (kbd "C-S-<iso-lefttab>") #'tab-line-switch-to-prev-tab)
    (define-key map (kbd "s-<tab>") #'tab-line-switch-to-next-tab)
    (define-key map (kbd "s-S-<iso-lefttab>") #'tab-line-switch-to-prev-tab)
    (define-key map (kbd "s-n") #'tab-line-switch-to-next-tab)
    (define-key map (kbd "s-p") #'tab-line-switch-to-prev-tab)
    map)
  "Keymap for tab-line tab cycling with C-<tab> / C-S-<tab>.")

;;;###autoload
(define-minor-mode pro-tabs-tab-line-keys-mode
  "Minor mode for `pro-tabs' that binds Ctrl+Tab and Ctrl+Shift+Tab to tab-line tab cycling."
  :lighter ""
  :keymap pro-tabs-tab-line-keys-mode-map
  (when (and pro-tabs-tab-line-keys-mode (not tab-line-mode))
    ;; Auto-disable in buffers without tab-line-mode
    (pro-tabs-tab-line-keys-mode -1)))

(defun pro-tabs--maybe-enable-tab-line-keys ()
  "Enable pro-tabs-tab-line-keys-mode if tab-line-mode is active in the current buffer."
  (if tab-line-mode
      (pro-tabs-tab-line-keys-mode 1)
    (pro-tabs-tab-line-keys-mode -1)))

;;;###autoload
(define-globalized-minor-mode pro-tabs-global-tab-line-keys-mode
  pro-tabs-tab-line-keys-mode
  pro-tabs--maybe-enable-tab-line-keys
  :group 'pro-tabs)

(add-hook 'tab-line-mode-hook #'pro-tabs--maybe-enable-tab-line-keys)
(add-hook 'tab-line-mode-off-hook #'pro-tabs--maybe-enable-tab-line-keys)

;;;###autoload
(define-minor-mode pro-tabs-mode
  "Toggle pro-tabs everywhere."
  :global t :group 'pro-tabs
  (if pro-tabs-mode
      ;; ---------------- ENABLE --------------------------------------
      (progn
<<<<<<< HEAD
        (pro-tabs-global-tab-line-keys-mode 1)
        ;; save old values
        (setq pro-tabs--old-tab-bar-new-button-show tab-bar-new-button-show)
        (setq pro-tabs--old-tab-bar-close-button-show tab-bar-close-button-show)
        (setq pro-tabs--old-tab-bar-separator tab-bar-separator)
        (setq pro-tabs--old-tab-bar-auto-width tab-bar-auto-width)
        (when (boundp 'tab-line-new-button-show)
          (setq pro-tabs--old-tab-line-new-button-show tab-line-new-button-show))
        (when (boundp 'tab-line-close-button-show)
          (setq pro-tabs--old-tab-line-close-button-show tab-line-close-button-show))
        (when (boundp 'tab-line-separator)
          (setq pro-tabs--old-tab-line-separator tab-line-separator))
        (when (boundp 'tab-line-switch-cycling)
          (setq pro-tabs--old-tab-line-switch-cycling tab-line-switch-cycling))
        (when (boundp 'tab-line-tabs-function)
          (setq pro-tabs--old-tab-line-tabs-function tab-line-tabs-function))

        ;; Apply our settings
        (setq tab-bar-new-button-show nil)
        (setq tab-bar-close-button-show nil)
        (setq tab-bar-separator " ")
        (setq tab-bar-auto-width nil)
=======
        ;; remember and override relevant vars
        (setq pro-tabs--saved-vars nil)
        (dolist (v '(tab-bar-new-button-show tab-bar-close-button-show
                    tab-bar-separator tab-bar-auto-width tab-bar-show
                    tab-bar-tab-name-format-function
                    tab-line-new-button-show tab-line-close-button-show
                    tab-line-separator   tab-line-switch-cycling
                    tab-line-tabs-function tab-line-tab-name-function))
          (when (boundp v) (pro-tabs--save v)))

        (setq tab-bar-new-button-show nil
              tab-bar-close-button-show nil
              tab-bar-separator " "
              tab-bar-auto-width nil
              tab-bar-show 0
              tab-bar-auto-hide-delay nil
              tab-bar-tab-name-format-function #'pro-tabs-format-tab-bar)

>>>>>>> 1cd8ab44
        (tab-bar-mode 1)
        (tab-bar-history-mode 1)
        ;; Make sure the tab-bar is shown right away, even when there is
        ;; only one tab at startup.
        (set-frame-parameter nil 'tab-bar-lines 1)
        
        ;; --- make sure every frame shows tab-bar -----------------
        (dolist (fr (frame-list))
          (with-selected-frame fr
            (tab-bar-mode 1)))
        (add-hook 'after-make-frame-functions
                  #'pro-tabs--enable-tab-bar-on-frame)

        (when (boundp 'tab-line-new-button-show)  (setq tab-line-new-button-show nil))
        (when (boundp 'tab-line-close-button-show) (setq tab-line-close-button-show nil))
        (when (boundp 'tab-line-separator)        (setq tab-line-separator ""))
        (when (boundp 'tab-line-switch-cycling)   (setq tab-line-switch-cycling t))
        (when (boundp 'tab-line-tabs-function)    (setq tab-line-tabs-function 'tab-line-tabs-mode-buffers))
        (when (boundp 'tab-line-tab-name-function)
          (setq tab-line-tab-name-function #'pro-tabs-format-tab-line))

        ;; faces
        (pro-tabs--inherit-builtins)

        ;; s-0 … s-9 quick select (respect existing bindings, make customizable)
        (defvar pro-tabs-keymap (make-sparse-keymap)
          "Keymap for pro-tabs quick selection. Customizable.")
        (when pro-tabs-setup-keybindings
          (dotimes (i 10)
            (let* ((num i)
                   (k (kbd (format "s-%d" num))))
              ;; Only bind if unbound or explicitly allowed by user
              (progn
                (define-key tab-line-mode-map (kbd (format "s-%d" num))
                            (lambda () (interactive)
                              ;; Используем совместимый с emacs API переход по индексу (см. ниже)
                              (let* ((index (if (zerop num) 10 num))
                                     (buffers (funcall tab-line-tabs-function))
                                     (buf (nth (1- index) buffers)))
                                (when buf
                                  (switch-to-buffer buf)))))
                (define-key pro-tabs-keymap k
                            (lambda () (interactive) (tab-bar-select-tab num))))))
          (define-key tab-bar-mode-map (kbd "s-<tab>")         #'tab-bar-switch-to-next-tab)
          (define-key tab-bar-mode-map (kbd "s-<iso-lefttab>") #'tab-bar-switch-to-prev-tab)
          (define-key tab-line-mode-map (kbd "s-<tab>")         #'tab-line-switch-to-next-tab)
          (define-key tab-line-mode-map (kbd "s-<iso-lefttab>") #'tab-line-switch-to-prev-tab))
        

        (unless (boundp 'minor-mode-map-alist)
          (setq minor-mode-map-alist (list)))
        ;; Добавляем карту pro-tabs *после* стандартных, чтобы `tab-line-mode-map'
        ;; имела более высокий приоритет и могла перекрывать глобальные биндинги.
        (add-to-list 'minor-mode-map-alist
                     (cons 'pro-tabs-mode pro-tabs-keymap) t) ; t ⇒ append

        )

    ;; ---------------- DISABLE ---------------------------------------
    (pro-tabs--restore)
    (tab-bar-mode -1) (tab-bar-history-mode -1)
    ;; --- disable in all frames & drop our hook -------------------
    (dolist (fr (frame-list))
      (with-selected-frame fr
        (tab-bar-mode -1)))
    (remove-hook 'after-make-frame-functions
                 #'pro-tabs--enable-tab-bar-on-frame)))

;; -------------------------------------------------------------------
;; Handy commands
;; -------------------------------------------------------------------
;;;###autoload
(defun pro-tabs-open-new-tab ()
  "Open new tab to the right; if =dashboard-open' exists, call it."
  (interactive)
  (tab-bar-new-tab-to)
  (when (fboundp 'dashboard-open) (dashboard-open)))

;;;###autoload
(defun pro-tabs-close-tab-and-buffer ()
  "Kill current buffer and its tab."
  (interactive)
  (kill-this-buffer)
  (tab-close))

(provide 'pro-tabs)
;;; pro-tabs.el ends here<|MERGE_RESOLUTION|>--- conflicted
+++ resolved
@@ -60,7 +60,7 @@
 (defcustom pro-tabs-tab-bar-height 25
   "Height in px used for wave on tab-bar."  :type 'integer :group 'pro-tabs)
 
-(defcustom pro-tabs-tab-line-height 18
+(defcustom pro-tabs-tab-line-height 25
   "Height in px used for wave on tab-line." :type 'integer :group 'pro-tabs)
 
 (defcustom pro-tabs-setup-keybindings t
@@ -71,11 +71,6 @@
   :type 'boolean
   :group 'pro-tabs)
 
-<<<<<<< HEAD
-(defcustom pro-tabs-tab-line-height 20
-  "Height (in pixels) for pro-tabs tab-line formatting."
-  :type 'integer
-=======
 ;; -------------------------------------------------------------------
 ;; Icon provider abstraction
 ;; -------------------------------------------------------------------
@@ -93,7 +88,6 @@
 встроенный провайдер `pro-tabs--icon-provider-all-the-icons', а в
 конце списка добавляется простой fallback."
   :type 'hook
->>>>>>> 1cd8ab44
   :group 'pro-tabs)
 
 (defun pro-tabs--icon-provider-all-the-icons (buffer-or-mode backend)
@@ -124,7 +118,7 @@
                    (string-match-p "Google-chrome" (buffer-name buffer-or-mode)))
               (ignore-errors (all-the-icons-faicon "chrome" :v-adjust 0 :height 0.75)))
              ((memq mode term-modes)
-              (ignore-errors (all-the-icons-alltheicon "terminal" :height 0.75)))
+              (ignore-errors (all-the-icons-alltheicon "terminal" :v-adjust 0.02  :height 0.75)))
              ((eq mode 'dired-mode)
               (ignore-errors (all-the-icons-octicon "file-directory" :v-adjust 0.0 :height 0.75)))
              ((eq mode 'org-mode)
@@ -303,138 +297,6 @@
                 'xpm t :ascent 'center)))
       (list 'image :type 'xpm :data (plist-get (cdr img) :data) :ascent 'center :face face1))))
 
-<<<<<<< HEAD
-(defun pro-tabs--replace-strings (replacements string)
-  "Replace all keys from REPLACEMENTS alist in STRING with corresponding values.
-Pure utility used for beautified tab-names."
-  (seq-reduce
-   (lambda (str pair)
-     (string-replace
-      (car pair)
-      (cdr pair)
-      str))
-   replacements
-   string))
-
-(require 'all-the-icons) ;; for icon support
-
-(defvar pro-tabs--old-tab-bar-new-button-show nil)
-(defvar pro-tabs--old-tab-bar-close-button-show nil)
-(defvar pro-tabs--old-tab-bar-separator nil)
-(defvar pro-tabs--old-tab-bar-auto-width nil)
-(defvar pro-tabs--old-s-keys nil)
-
-;; --- Tab-bar/tab-line formatting functions (pure, public API) ---
-;;
-;; These are pure: they use only args or defcustoms, never setq etc.
-;; They are designed for assignment to tab-bar-tab-name-format-function and tab-line-tab-name-function.
-
-(defun pro-tabs--tab-icon (buffer-or-mode &optional context)
-  "Return an icon suitable for BUFFER-OR-MODE.
-If BUFFER-OR-MODE is a buffer, use its major-mode, else treat as major-mode symbol.
-CONTEXT is a keyword: either 'tab-bar or 'tab-line to select icon height/v-adjust and font face.
-
-- For terminal-like modes always use alltheicon-terminal with tweaked height.
-- For browsers use specific icons.
-- For all others: for tab-bar return all-the-icons-icon-for-mode as is;
-  for tab-line add face to the string icon (not symbols)."
-  (let* ((mode (cond
-                ((bufferp buffer-or-mode)
-                 (buffer-local-value 'major-mode buffer-or-mode))
-                ((symbolp buffer-or-mode)
-                 buffer-or-mode)
-                (t nil)))
-         (defaults (cond
-                    ((eq context 'tab-bar)
-                     (list :default (all-the-icons-octicon "browser" :height 1 :v-adjust 0.1)
-                           :height 0.8
-                           :firefox (all-the-icons-faicon "firefox" :height 1 :v-adjust 0)
-                           :chrome (all-the-icons-faicon "chrome" :height 1 :v-adjust 0)
-                           :terminal-height 0.9 :terminal-v-adj -0.06))
-                    ((eq context 'tab-line)
-                     (list :default (all-the-icons-octicon "browser" :height 0.85 :v-adjust -0.14)
-                           :height 0.68
-                           :firefox (all-the-icons-faicon "firefox" :height 0.85 :v-adjust -0.14)
-                           :chrome (all-the-icons-faicon "chrome" :height 0.85 :v-adjust -0.14)
-                           :terminal-height 0.7 :terminal-v-adj 0.05))
-                    (t (list :default "" :height 0.8))))
-         (term-modes '(term-mode vterm-mode eshell-mode shell-mode))
-         (bufname (if (bufferp buffer-or-mode) (buffer-name buffer-or-mode) ""))
-         (icon-firefox (plist-get defaults :firefox))
-         (icon-chrome (plist-get defaults :chrome))
-         (icon-default (plist-get defaults :default))
-         (icon-height (plist-get defaults :height))
-         (icon-term-h (plist-get defaults :terminal-height))
-         (icon-term-v (plist-get defaults :terminal-v-adj)))
-    (when pro-tabs-enable-icons
-      (or
-       ;; hard overrides by buffer name
-       (and (string-match-p "Firefox-esr\\|firefox-default" bufname) icon-firefox)
-       (and (string-match-p "Google-chrome" bufname) icon-chrome)
-       ;; Terminal: ALWAYS our custom
-       (and (memq mode term-modes)
-            (all-the-icons-alltheicon "terminal"
-                                      :height icon-term-h
-                                      :v-adjust icon-term-v))
-       ;; "Normal" case
-       (let ((icon (all-the-icons-icon-for-mode mode :height icon-height)))
-         (cond
-          ;; unknown icon -- fallback
-          ((symbolp icon) icon-default)
-          ;; tab-bar — использовать нативно (тогда будет верно face, высота и фон)
-          ((eq context 'tab-bar) icon)
-          ;; tab-line — навесить face вкладки
-          ((and (eq context 'tab-line) (stringp icon))
-           (let ((face (if (eq buffer-or-mode (window-buffer))
-                           'tab-line-tab-current
-                         'tab-line-tab-inactive)))
-             (propertize icon 'face face)))
-          (t icon)))
-       ))))
-
-(defun pro-tabs-format-tab-bar (tab i)
-  "Return formatted string for TAB (alist from Emacs). Used as `tab-bar-tab-name-format-function'.
-Second arg I is the tab index (unused). Never mutates global state."
-  (let* ((tab-height pro-tabs-tab-bar-height)
-         (tab-name-length pro-tabs-max-tab-name-length)
-         (current-tab? (eq (car tab) 'current-tab))
-         (buffer-name (substring-no-properties (alist-get 'name tab)))
-         (tab-face (if current-tab?
-                       'pro-tabs-active-tab
-                     'tab-bar-tab-inactive))
-         (wave-right (propertize " " 'display
-                                 (pro-tabs--wave-right
-                                  tab-face
-                                  'tab-bar
-                                  (+ 1 tab-height))))
-         (wave-left (propertize " " 'display
-                                (pro-tabs--wave-left
-                                 'tab-bar
-                                 tab-face
-                                 (+ 1 tab-height))))
-         (shortened-name (pro-tabs--replace-strings
-                          '(("Firefox-esr" . "")
-                            ("firefox-default" . "")
-                            ("Google-chrome" . ""))
-                          buffer-name))
-         (icon-tab (pro-tabs--tab-icon (get-buffer buffer-name) 'tab-bar))
-         (final-tab-name (format "%s" (if (> (length shortened-name) tab-name-length)
-                                          (concat
-                                           (substring shortened-name 0 tab-name-length) "…")
-                                        shortened-name)))
-         (tab-text (concat
-                    wave-right
-                    " "
-                    icon-tab
-                    " "
-                    final-tab-name
-                    " "
-                    wave-left)))
-    (add-face-text-property 0 (length tab-text) tab-face t tab-text)
-    tab-text))
-
-;; Set these only from pro-tabs-mode, not on load!
-=======
 (defun pro-tabs--icon (buffer-or-mode backend)
   "Возвращает первую ненулевую иконку из `pro-tabs-icon-functions'."
   (when pro-tabs-enable-icons
@@ -466,23 +328,25 @@
             (txt      (concat wave-r (or icon "") " " name wave-l)))
        (add-face-text-property 0 (length txt) face t txt) txt))
 
-    (_                                  ; tab-line
+    (_                                  ; tab-line — оформляем как tab-bar
      (let* ((buffer   item)
             (current? (eq buffer (window-buffer)))
+            ;; используем те же лица, что и для tab-bar (НЕ tab-line)
             (face     (if current? 'pro-tabs-active-face 'pro-tabs-inactive-face))
-            (h        pro-tabs-tab-line-height)
-            (icon     (pro-tabs--icon buffer 'tab-line))
+            ;; высота волны и оформл-е строго как tab-bar
+            (h        pro-tabs-tab-bar-height)
+            (icon     (pro-tabs--icon buffer 'tab-bar)) ;; иконку тоже как для tab-bar
             (wave-r   (propertize " " 'display
-                                  (pro-tabs--wave-right face 'tab-line (+ 1 h))))
+                                  (pro-tabs--wave-right face 'tab-bar (+ 1 h))))
             (wave-l   (propertize " " 'display
-                                  (pro-tabs--wave-left 'tab-line face (+ 1 h))))
-            (txt      (concat wave-r (or icon "") " " (buffer-name buffer) wave-l)))
+                                  (pro-tabs--wave-left 'tab-bar face (+ 1 h))))
+            (name     (pro-tabs--shorten (buffer-name buffer) pro-tabs-max-name-length))
+            (txt      (concat wave-r (or icon "") " " name wave-l)))
        (add-face-text-property 0 (length txt) face t txt) txt))))
 
 (defun pro-tabs-format-tab-bar (tab idx)
   "Wrapper for =tab-bar-tab-name-format-function'."
   (pro-tabs--format 'tab-bar tab idx))
->>>>>>> 1cd8ab44
 
 (defun pro-tabs-format-tab-line (buffer &optional _buffers)
   "Wrapper for =tab-line-tab-name-function'."
@@ -493,68 +357,13 @@
 ;; -------------------------------------------------------------------
 (defvar pro-tabs--saved-vars nil)      ; alist (sym . value)
 
-<<<<<<< HEAD
-(defun pro-tabs-format-tab-line (buffer &optional _buffers)
-  "Return formatted display for BUFFER for use with `tab-line-tab-name-function`.
-Shows a wave separator left/right, plus an icon (like pro-tabs-format-tab-bar). Pure function."
-  (let* ((is-current (eq buffer (window-buffer)))
-         (face-tab (if is-current
-                       (list 'tab-line-tab-current :height 1.0 :weight 'normal)
-                     'tab-line-tab-inactive))
-         (bname (buffer-name buffer))
-         (icon (pro-tabs--tab-icon buffer 'tab-line))
-         (wave-right (propertize " " 'display (pro-tabs--wave-right nil 'tab-line (+ 1 pro-tabs-tab-line-height))))
-         (wave-left (propertize " " 'display (pro-tabs--wave-left 'tab-line nil (+ 1 pro-tabs-tab-line-height))))
-         (tab-text (concat wave-right " " icon " " bname " " wave-left)))
-    (add-face-text-property 0 (length tab-text) face-tab t tab-text)
-    tab-text))
-
-;; Set this only from pro-tabs-mode, not on load!
-=======
 (defun pro-tabs--save (var)
   (push (cons var (symbol-value var)) pro-tabs--saved-vars))
->>>>>>> 1cd8ab44
 
 (defun pro-tabs--restore ()
   (dolist (pair pro-tabs--saved-vars)
     (set (car pair) (cdr pair)))
   (setq pro-tabs--saved-vars nil))
-
-;;; Keybindings for tab-line contextual cycling (C-<tab> / C-S-<tab>)
-(defvar pro-tabs-tab-line-keys-mode-map
-  (let ((map (make-sparse-keymap)))
-    (define-key map (kbd "C-<tab>") #'tab-line-switch-to-next-tab)
-    (define-key map (kbd "C-S-<iso-lefttab>") #'tab-line-switch-to-prev-tab)
-    (define-key map (kbd "s-<tab>") #'tab-line-switch-to-next-tab)
-    (define-key map (kbd "s-S-<iso-lefttab>") #'tab-line-switch-to-prev-tab)
-    (define-key map (kbd "s-n") #'tab-line-switch-to-next-tab)
-    (define-key map (kbd "s-p") #'tab-line-switch-to-prev-tab)
-    map)
-  "Keymap for tab-line tab cycling with C-<tab> / C-S-<tab>.")
-
-;;;###autoload
-(define-minor-mode pro-tabs-tab-line-keys-mode
-  "Minor mode for `pro-tabs' that binds Ctrl+Tab and Ctrl+Shift+Tab to tab-line tab cycling."
-  :lighter ""
-  :keymap pro-tabs-tab-line-keys-mode-map
-  (when (and pro-tabs-tab-line-keys-mode (not tab-line-mode))
-    ;; Auto-disable in buffers without tab-line-mode
-    (pro-tabs-tab-line-keys-mode -1)))
-
-(defun pro-tabs--maybe-enable-tab-line-keys ()
-  "Enable pro-tabs-tab-line-keys-mode if tab-line-mode is active in the current buffer."
-  (if tab-line-mode
-      (pro-tabs-tab-line-keys-mode 1)
-    (pro-tabs-tab-line-keys-mode -1)))
-
-;;;###autoload
-(define-globalized-minor-mode pro-tabs-global-tab-line-keys-mode
-  pro-tabs-tab-line-keys-mode
-  pro-tabs--maybe-enable-tab-line-keys
-  :group 'pro-tabs)
-
-(add-hook 'tab-line-mode-hook #'pro-tabs--maybe-enable-tab-line-keys)
-(add-hook 'tab-line-mode-off-hook #'pro-tabs--maybe-enable-tab-line-keys)
 
 ;;;###autoload
 (define-minor-mode pro-tabs-mode
@@ -563,30 +372,6 @@
   (if pro-tabs-mode
       ;; ---------------- ENABLE --------------------------------------
       (progn
-<<<<<<< HEAD
-        (pro-tabs-global-tab-line-keys-mode 1)
-        ;; save old values
-        (setq pro-tabs--old-tab-bar-new-button-show tab-bar-new-button-show)
-        (setq pro-tabs--old-tab-bar-close-button-show tab-bar-close-button-show)
-        (setq pro-tabs--old-tab-bar-separator tab-bar-separator)
-        (setq pro-tabs--old-tab-bar-auto-width tab-bar-auto-width)
-        (when (boundp 'tab-line-new-button-show)
-          (setq pro-tabs--old-tab-line-new-button-show tab-line-new-button-show))
-        (when (boundp 'tab-line-close-button-show)
-          (setq pro-tabs--old-tab-line-close-button-show tab-line-close-button-show))
-        (when (boundp 'tab-line-separator)
-          (setq pro-tabs--old-tab-line-separator tab-line-separator))
-        (when (boundp 'tab-line-switch-cycling)
-          (setq pro-tabs--old-tab-line-switch-cycling tab-line-switch-cycling))
-        (when (boundp 'tab-line-tabs-function)
-          (setq pro-tabs--old-tab-line-tabs-function tab-line-tabs-function))
-
-        ;; Apply our settings
-        (setq tab-bar-new-button-show nil)
-        (setq tab-bar-close-button-show nil)
-        (setq tab-bar-separator " ")
-        (setq tab-bar-auto-width nil)
-=======
         ;; remember and override relevant vars
         (setq pro-tabs--saved-vars nil)
         (dolist (v '(tab-bar-new-button-show tab-bar-close-button-show
@@ -605,7 +390,6 @@
               tab-bar-auto-hide-delay nil
               tab-bar-tab-name-format-function #'pro-tabs-format-tab-bar)
 
->>>>>>> 1cd8ab44
         (tab-bar-mode 1)
         (tab-bar-history-mode 1)
         ;; Make sure the tab-bar is shown right away, even when there is
